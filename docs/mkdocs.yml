--- conflicted
+++ resolved
@@ -171,16 +171,9 @@
       - How-to Guides:
           - Test with LangGraph Studio: 'cloud/how-tos/studio.md'
           - Deployment:
-<<<<<<< HEAD
-              - Setup App: 'cloud/deployment/setup.md'
-              - Deploy to Cloud: 'cloud/deployment/cloud.md'
-              - Self-Host: 'cloud/deployment/self_hosted.md'
-=======
               - Setup App: "cloud/deployment/setup.md"
               - Deploy to Cloud: "cloud/deployment/cloud.md"
-              - Test with Studio: "cloud/deployment/studio.md"
               - Self-Host: "cloud/deployment/self_hosted.md"
->>>>>>> 2657ebb5
           - Streaming:
               - Stream Values: "cloud/how-tos/cloud_examples/stream_values.ipynb"
               - Stream Updates: "cloud/how-tos/cloud_examples/stream_updates.ipynb"
