--- conflicted
+++ resolved
@@ -37,38 +37,6 @@
   },
   {
    "cell_type": "code",
-<<<<<<< HEAD
-   "execution_count": 3,
-   "id": "4947e9bc-111f-4991-8c41-1041da9bf0ba",
-   "metadata": {},
-   "outputs": [
-    {
-     "data": {
-      "text/plain": [
-       "[{'assistant_id': 'fe096781-5601-53d2-b2f6-0d3403f7e9ca',\n",
-       "  'graph_id': 'agent',\n",
-       "  'config': {},\n",
-       "  'created_at': '2024-05-18T00:19:39.688822+00:00',\n",
-       "  'updated_at': '2024-05-18T00:19:39.688822+00:00',\n",
-       "  'metadata': {'created_by': 'system'}}]"
-      ]
-     },
-     "execution_count": 3,
-     "metadata": {},
-     "output_type": "execute_result"
-    }
-   ],
-   "source": [
-    "# There should always be a default assistant with no configuration\n",
-    "assistants = await client.assistants.search()\n",
-    "assistants = [a for a in assistants if not a[\"config\"]]\n",
-    "assistants"
-   ]
-  },
-  {
-   "cell_type": "code",
-=======
->>>>>>> 19dd293c
    "execution_count": 4,
    "id": "230c0464-a6e5-420f-9e38-ca514e5634ce",
    "metadata": {},
@@ -190,15 +158,11 @@
    "source": [
     "input = {\"messages\": [{\"role\": \"human\", \"content\": \"what's the weather in sf\"}]}\n",
     "async for chunk in client.runs.stream(\n",
-<<<<<<< HEAD
     "    thread[\"thread_id\"],\n",
-    "    assistant[\"assistant_id\"],\n",
+    "    assistant_id,\n",
     "    input=input,\n",
     "    stream_mode=\"updates\",\n",
     "    interrupt_before=[\"action\"],\n",
-=======
-    "    thread['thread_id'], assistant_id, input=input, stream_mode=\"updates\", interrupt_before=['action']\n",
->>>>>>> 19dd293c
     "):\n",
     "    print(f\"Receiving new event of type: {chunk.event}...\")\n",
     "    print(chunk.data)\n",
@@ -249,15 +213,11 @@
    "source": [
     "input = None\n",
     "async for chunk in client.runs.stream(\n",
-<<<<<<< HEAD
     "    thread[\"thread_id\"],\n",
-    "    assistant[\"assistant_id\"],\n",
+    "    assistant_id,\n",
     "    input=input,\n",
     "    stream_mode=\"updates\",\n",
     "    interrupt_before=[\"action\"],\n",
-=======
-    "    thread['thread_id'], assistant_id, input=input, stream_mode=\"updates\", interrupt_before=['action']\n",
->>>>>>> 19dd293c
     "):\n",
     "    print(f\"Receiving new event of type: {chunk.event}...\")\n",
     "    print(chunk.data)\n",
@@ -307,15 +267,11 @@
    "source": [
     "input = {\"messages\": [{\"role\": \"human\", \"content\": \"what's the weather in la?\"}]}\n",
     "async for chunk in client.runs.stream(\n",
-<<<<<<< HEAD
     "    thread[\"thread_id\"],\n",
-    "    assistant[\"assistant_id\"],\n",
+    "    assistant_id,\n",
     "    input=input,\n",
     "    stream_mode=\"updates\",\n",
     "    interrupt_before=[\"action\"],\n",
-=======
-    "    thread['thread_id'], assistant_id, input=input, stream_mode=\"updates\", interrupt_before=['action']\n",
->>>>>>> 19dd293c
     "):\n",
     "    print(f\"Receiving new event of type: {chunk.event}...\")\n",
     "    print(chunk.data)\n",
@@ -522,15 +478,11 @@
    "source": [
     "input = None\n",
     "async for chunk in client.runs.stream(\n",
-<<<<<<< HEAD
     "    thread[\"thread_id\"],\n",
-    "    assistant[\"assistant_id\"],\n",
+    "    assistant_id,\n",
     "    input=input,\n",
     "    stream_mode=\"updates\",\n",
     "    interrupt_before=[\"action\"],\n",
-=======
-    "    thread['thread_id'], assistant_id, input=input, stream_mode=\"updates\", interrupt_before=['action']\n",
->>>>>>> 19dd293c
     "):\n",
     "    print(f\"Receiving new event of type: {chunk.event}...\")\n",
     "    print(chunk.data)\n",
@@ -678,21 +630,12 @@
    "source": [
     "input = None\n",
     "async for chunk in client.runs.stream(\n",
-<<<<<<< HEAD
     "    thread[\"thread_id\"],\n",
-    "    assistant[\"assistant_id\"],\n",
+    "    assistant_id,\n",
     "    input=input,\n",
     "    stream_mode=\"updates\",\n",
     "    interrupt_before=[\"action\"],\n",
     "    config=rewind_state[\"config\"],\n",
-=======
-    "    thread['thread_id'], \n",
-    "    assistant_id, \n",
-    "    input=input, \n",
-    "    stream_mode=\"updates\", \n",
-    "    interrupt_before=['action'],\n",
-    "    config=rewind_state['config']\n",
->>>>>>> 19dd293c
     "):\n",
     "    print(f\"Receiving new event of type: {chunk.event}...\")\n",
     "    print(chunk.data)\n",
