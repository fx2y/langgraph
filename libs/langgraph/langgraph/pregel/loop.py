--- conflicted
+++ resolved
@@ -42,18 +42,12 @@
     empty_checkpoint,
 )
 from langgraph.constants import (
-<<<<<<< HEAD
-=======
     CONFIG_KEY_KV,
->>>>>>> 221092a7
     CONFIG_KEY_READ,
     CONFIG_KEY_RESUMING,
     INPUT,
     INTERRUPT,
-<<<<<<< HEAD
     Interrupt,
-=======
->>>>>>> 221092a7
 )
 from langgraph.errors import EmptyInputError, GraphInterrupt
 from langgraph.managed.base import (
